--- conflicted
+++ resolved
@@ -355,11 +355,7 @@
 npm install @okta/okta-signin-widget@3.9
 ```
 
-<<<<<<< HEAD
 Next, use Bootstrap for styling. To do this, install React Bootstrap as well as Bootstrap. React Bootstrap is used to bridge the gap between React.js and Bootstrap, however, it does not ship with the Bootstrap CSS so you will need to install that as well.
-=======
-Next, use Bootstrap for styling. To do this, install *React-Bootstrap* as well as *Bootstrap.*  *React-Bootstrap* is used to bridge the gap between React.js and Bootstrap, however, it does not ship with the Bootstrap CSS so you will need to install that as well.
->>>>>>> bb72078d
 
 ```console
 npm i react-bootstrap@1.0 bootstrap@4.4
@@ -384,11 +380,7 @@
 
 For the cards styling, you will use [this CSS playing cards library](https://github.com/selfthinker/CSS-Playing-Cards) provided by [selfthinker](https://github.com/selfthinker/CSS-Playing-Cards/commits?author=selfthinker) on GitHub. Add the `cards.css` from this repo to your `src` directory. If required, you can also bring in the IE and IE9 libraries. You will also need to add the `faces` directory from the repo to your `src` directory.
 
-<<<<<<< HEAD
 To allow React Bootstrap to do its job, add `import 'bootstrap/dist/css/bootstrap.min.css';` to the top of your `App.js` file. This will give React Bootstrap access to the CSS libraries from Bootstrap.
-=======
-To allow *react-bootstrap* to do its job, add `import 'bootstrap/dist/css/bootstrap.min.css';` to the top of your `App.js` file. This will give *react-bootstrap* access to the CSS libraries from Bootstrap.
->>>>>>> bb72078d
 
 Add a file to the `src` directory called `AppWithRouterAccess.jsx`. You will implement the code for this shortly.
 
@@ -396,11 +388,7 @@
 
 In pages, add the following files: `Game.jsx`, `Home.jsx`, `Login.jsx`. You can now work on implementing each of these pages.
 
-<<<<<<< HEAD
-### Implement the React Components
-=======
 ### Implement the React.js Components
->>>>>>> bb72078d
 
 First you can implement the `AppWithRouterAccess.jsx` file.
 
@@ -649,7 +637,7 @@
     <div>
       <Row>
         <Col lg={12} className="text-center">
-          Game over!  Your score was <strong>{score}</strong>.
+          Game over! Your score was <strong>{score}</strong>.
         </Col>
       </Row>
       <Row>
