---
layout: blog_post
title: "Build an Android Application with Authentication"
author: daniel-pereira
by: contractor
communities: [mobile]
description: "Tutorial: Build a simple Android application with authentication then add social and biometric authentication."
tags: [oauth, oidc, kotlin, android, mobile, authentication]
tweets:
- "Learn how to add OAuth 2.0 authentication, biometric, and Social Auth to your Android applications📱"
- "Need to add authentication to your Android app? Check out this post! 🔒"
- "This post walks you through creating a new Android app with OAuth 2.0 auth💥"
image: blog/featured/okta-android-skew.jpg
type: conversion
---
:toc: macro
:page-liquid:
:experimental:

With mobile apps becoming ever-present in users' lives, following best security practices has become essential in protecting your users and your apps. Implementing security alone and from the ground up can be costly for your development team, create a less-than-ideal user experience, and be susceptible to design/implementation errors. The easiest path to strong security, and a positive user experience, is to turn to the experts.

The Okta OIDC SDK can help with this in many ways:
- Our security experts take the development effort of creating a secure authentication method off your plate
- OAuth 2.0 and OpenID Connect allows your users to easily authenticate on your app with social login, using industry-standard secure protocols

This post will show you a simple example of how you can use Okta OIDC SDK to create a (Kotlin) Android app with authentication.

toc::[]

== (TLDR) Download the Finished App with Android Authentication

If you want to follow along using a completed version of the app, clone this repository from https://github.com/oktadeveloper/okta-oidc-android-example[GitHub] using the `simplified` branch:

[source,sh]
----
git clone https://github.com/oktadeveloper/okta-oidc-android-example.git -b simplified
cd okta-oidc-android-example
----

NOTE: The finished app in the `master` branch from the repository includes everything described in this blog, along with some additional UI and functionality, testing Okta OIDC easier, and providing you with a production-level skeleton to work with when creating your own app.

== Create Your First Android App

First, you'll need to download and install https://developer.android.com/studio[Android Studio].
Next, launch the app and navigate  to **File** → **New...** → **New Project...**. Then, create an "Empty Activity" for "Phone and Tablet". You should now see a screen similar to this:

image::{% asset_path 'blog/android-authentication/android-studio-new-project.png' %}[alt=Create new Android Project,width=700,align=center]

Choose a "Package name" related to a domain you own (I own akaita.com, therefore I used `com.akaita.myapplication` in the example), a **Save location** you can remember, "Kotlin", and a "Minimum API level" of `23`. Finally, click **Finish**.

[#okta-oidc-config]
== Get Your Okta OIDC Configuration Settings

Before adding anything else to your app, you'll need to quickly obtain the configuration parameters required to configure Okta OIDC authentication:

1. Log in to your Okta Developer account or https://developer.okta.com/[sign up for a **free** developer account]
2. Once you've logged on, you'll see the Admin Dashboard. Take note of your "Org URL" (at the top right of the screen). In my case, I see: `\https://dev-123456.okta.com`
3. Navigate to **Applications** → **Add Application**
4. Choose **Native** as the platform
5. Add a **Login redirect URIs** similar to `com.okta.dev-123456:/callback` (using your own `dev-XXXX`)
6. Add a **Logout redirect URIs** similar to `com.okta.dev-123456:/logout` (using your own `dev-XXXX`)
7. Click on **Done**

image::{% asset_path 'blog/android-authentication/okta-create-new-application.jpg' %}[alt=Create a new Okta application,width=700,align=center]

Next, take note of the **Client ID** that's found in the **General** tab of your new Okta application. It's a long string of around 20 characters.

== Add a Sign-in Button to Your Android App

Now that you've finished up in Okta's Admin Panel, head back to Android Studio and add a button to your `res/layout/activity_main.xml`:

[source,xml]
----
<?xml version="1.0" encoding="utf-8"?>
<ScrollView xmlns:android="http://schemas.android.com/apk/res/android"
    xmlns:tools="http://schemas.android.com/tools"
    android:layout_width="match_parent"
    android:layout_height="match_parent"
    android:fitsSystemWindows="true"
    tools:context=".MainActivity">

    <LinearLayout
        android:layout_width="match_parent"
        android:layout_height="wrap_content"
        android:gravity="center"
        android:orientation="vertical">

    <Button
        android:id="@+id/signIn"
        android:layout_width="match_parent"
        android:layout_height="wrap_content"
        android:text="Sign in" />

    </LinearLayout>

</ScrollView>
----

This button will be used to authenticate using OAuth 2.0 + OpenID Connect, thanks to the Okta OIDC SDK.

== Give Your Android App Permission to use the Internet

In your `app/src/main/AndroidManifest.xml` add the following XML between the `<manifest></manifest>` tags:

[source,xml]
----
<uses-permission android:name="android.permission.INTERNET" />
----

== Add Okta OIDC SDK to Your Android App

1. Add a `manifestPlaceholder` for `appAuthRedirectScheme` in `app/build.gradle`. Make sure it is consistent with your Redirect URIs. For instance, my redirect URIs look like `com.okta.dev-123456:/callback`, therefore my `appAuthRedirectScheme` is `com.okta.dev-123456`

2. Add the required Okta dependencies in `app/build.gradle`, and declare a Java 1.8 target in the `compileOptions` clause (this is required by the OIDC library)

====
[source,groovy]
----
apply plugin: 'com.android.application'
apply plugin: 'kotlin-android'
apply plugin: 'kotlin-android-extensions'

android {
    compileSdkVersion 29

    defaultConfig {
        applicationId "com.akaita.myapplication"  // <1>
        minSdkVersion 23
        targetSdkVersion 29
        versionCode 1
        versionName "1.0"

        testInstrumentationRunner "androidx.test.runner.AndroidJUnitRunner"

        manifestPlaceholders = [
            "appAuthRedirectScheme": "com.okta.dev-123456" // <2>
        ]

        compileOptions {  // <3>
            sourceCompatibility JavaVersion.VERSION_1_8
            targetCompatibility JavaVersion.VERSION_1_8
        }
    }

    buildTypes {
        release {
            minifyEnabled false
            proguardFiles getDefaultProguardFile('proguard-android-optimize.txt'), 'proguard-rules.pro'
        }
    }
}

dependencies {
    implementation fileTree(dir: 'libs', include: ['*.jar'])
    implementation "org.jetbrains.kotlin:kotlin-stdlib-jdk7:$kotlin_version"
    implementation 'androidx.appcompat:appcompat:1.1.0'
    implementation 'androidx.core:core-ktx:1.2.0'
    implementation 'androidx.constraintlayout:constraintlayout:1.1.3'

    // Dependencies required for Okta OIDC
    implementation 'com.okta.authn.sdk:okta-authn-sdk-api:1.0.0'  // <4>
    implementation('com.okta.authn.sdk:okta-authn-sdk-impl:1.0.0') {
        exclude group: 'com.okta.sdk', module: 'okta-sdk-httpclient'
    }
    implementation 'com.okta.android:oidc-androidx:1.0.11'

    // Dependency required for Biomatric-Authentication (which we will detail how to implement later on in this same article)
    implementation 'androidx.biometric:biometric:1.0.1'

    testImplementation 'junit:junit:4.13'
    androidTestImplementation 'androidx.test.ext:junit:1.1.1'
    androidTestImplementation 'androidx.test.espresso:espresso-core:3.2.0'
}
----

<1> Keep you `applicationId` here.
<2> The redirect URI for the application you created in your Okta Developer Console.
<3> Okta OIDC libraries require Java 1.8 compatibility.
<4> Add the dependencies required for the Okta OIDC library.
====

<<<<<<< HEAD
== Configure Okta OIDC in Your Android App
In your `MainActivity` class, add a couple of class properties anda couple of new methods,calling them from `onCreate`:
=======
== Configure Okta OIDC in your app
In your `MainActivity` class, add a couple of class properties and a couple of new methods, calling them from `onCreate()`:
>>>>>>> ec77879f

====
[source,kotlin]
----
import android.os.Bundle
import android.util.Log
import androidx.appcompat.app.AppCompatActivity
import com.okta.oidc.*
import com.okta.oidc.clients.sessions.SessionClient
import com.okta.oidc.clients.web.WebAuthClient
import com.okta.oidc.net.response.UserInfo
import com.okta.oidc.storage.security.DefaultEncryptionManager
import com.okta.oidc.storage.security.EncryptionManager
import com.okta.oidc.storage.security.GuardedEncryptionManager
import com.okta.oidc.util.AuthorizationException
import kotlinx.android.synthetic.main.activity_main.*

/**
* Authorization client using chrome custom tab as a user agent.
*/
private lateinit var webAuth: WebAuthClient // <1>

/**
* The authorized client to interact with Okta's endpoints.
*/
private lateinit var sessionClient: SessionClient // <2>

override fun onCreate(savedInstanceState: Bundle?) {
    super.onCreate(savedInstanceState)
    setContentView(R.layout.activity_main)

    setupWebAuth()
    setupWebAuthCallback(webAuth)
}

private fun setupWebAuth() {
    val oidcConfig = OIDCConfig.Builder()
        .clientId("20-character-long Client ID")
        .redirectUri("com.okta.dev-123456:/callback")
        .endSessionRedirectUri("com.okta.dev-123456:/logout")
        .scopes("openid", "profile", "offline_access")
        .discoveryUri("https://dev-123456.okta.com")
        .create()

    webAuth = WebAuthBuilder()
        .withConfig(oidcConfig)
        .withContext(applicationContext)
        .withCallbackExecutor(null)
        .withEncryptionManager(DefaultEncryptionManager(this))
        .setRequireHardwareBackedKeyStore(true) // <3>
        .create()
    sessionClient = webAuth.sessionClient
}

private fun setupWebAuthCallback(webAuth: WebAuthClient) { // <4>
    val callback: ResultCallback<AuthorizationStatus, AuthorizationException> =
        object : ResultCallback<AuthorizationStatus, AuthorizationException> {
            override fun onSuccess(status: AuthorizationStatus) {
                if (status == AuthorizationStatus.AUTHORIZED) {
                    Log.d("MainActivity", "AUTHORIZED")
                    Toast.makeText(this@MainActivity, "Authorized", Toast.LENGTH_SHORT).show()
                } else if (status == AuthorizationStatus.SIGNED_OUT) {
                    Log.d("MainActivity", "SIGNED_OUT")
                    Toast.makeText(this@MainActivity, "Signed out", Toast.LENGTH_SHORT).show()
                }
            }

            override fun onCancel() {
                Log.d("MainActivity", "CANCELED")
                Toast.makeText(this@MainActivity, "Cancelled", Toast.LENGTH_SHORT).show()
            }

            override fun onError(msg: String?, error: AuthorizationException?) {
                Log.d("MainActivity", "${error?.error} onError", error)
                Toast.makeText(this@MainActivity, error?.toJsonString(), Toast.LENGTH_SHORT).show()
            }
        }
    webAuth.registerCallback(callback, this)
}
----

<1> `private lateinit var webAuth: WebAuthClient` is a reference to the web client you will invoke to log in
<2> `private lateinit var sessionClient: SessionClient` is a reference to the session you can use to conduct multiple operations after logging in, such as getting the user's profile, revoking the authentication token, refreshing the authentication token, etc...
<3> `setRequireHardwareBackedKeyStore(true)` forces the app to require a device with encryption capabilities. This is the default configuration for Okta OIDC and it's considered the best practice. If you want to run this code in a emulator, though, you can temporarily set it to `false`.
<4> `private fun setupWebAuthCallback()` is the place where you can define the action to take when authentication succeeds, fails or is canceled...
====

TIP: You can create a https://github.com/oktadeveloper/okta-oidc-android-example/blob/e34375dccd9a6898ecf62ecc4c63d08e63957a57/app/src/main/java/com/okta/oidc/example/Extensions.kt#L24[utility method] to automatically detect if your application is running in an emulator.

Make sure to use the values you wrote down during the link:#okta-oidc-config[Get your Okta OIDC configuration settings] step to create `val oidcConfig` in `private fun setupWebAuth()`.

Now that you have a minimal configuration of Okta OIDC, it's time to add a listener for the button we added previously.

== Log in Using Okta OIDC

Create a payload using `AuthenticationPayload` and call `webAuth.signIn()` in `MainActivity.kt`.

[source,kotlin]
----
import kotlinx.android.synthetic.main.main_activity.*

override fun onCreate(savedInstanceState: Bundle?) {
    super.onCreate(savedInstanceState)
    setContentView(R.layout.activity_main)

    setupWebAuth()
    setupWebAuthCallback(webAuth)

    signIn.setOnClickListener {
        val payload = AuthenticationPayload.Builder()
            .build()
        webAuth.signIn(this, payload)
    }
}
----

This will instruct Okta OIDC SDK to launch a web browser in which your users can authenticate using their Okta credentials.

Once they successfully authenticate, you will be able to use `sessionClient` to do things like check their authentication status:

[source,kotlin]
----
if (sessionClient.isAuthenticated) {
    // Do something specific to authenticated users
} else {
    // Do something to non-authenticated users
}
----

You can even download their profile:

[source,kotlin]
----
private fun downloadProfile() {
    sessionClient.getUserProfile(object : RequestCallback<UserInfo, AuthorizationException> {
        override fun onSuccess(result: UserInfo) {
            Log.d("Profile", result.toString())
        }

        override fun onError(error: String?, exception: AuthorizationException?) {
            Log.d("Profile", error, exception.cause)
        }
    })
}
----

That's it! You now have an Android app with robust OIDC authentication!

When you launch your app and click on the `SIGN IN` button, you will be greeted with OKta's authentication portal, which you can use to authenticate users into your app:

image::{% asset_path 'blog/android-authentication/android-browser-login.png' %}[alt=Android browser login prompt,width=400,align=center]

== (Optional) Add Social login

It should be easy for users to authenticate into your app. Okta OIDC SDK helps you accomplish this by allowing users to use their social accounts to validate their identity..

With Okta, you can add an external Identity Provider—such as Google, Facebook, LinkedIn or Microsoft.
To achieve this, connect to the external identity providers and ask them to trust Okta for your application.   This is done in three simple steps:

1. https://developer.okta.com/docs/guides/add-an-external-idp/facebook/configure-idp-in-okta/[Create an Identity Provider in Okta]
2. https://developer.okta.com/docs/guides/add-an-external-idp/facebook/add-okta-redirect-uri-to-idp/[Add Okta redirect URI to the Identity Provider]
3. https://developer.okta.com/docs/guides/add-an-external-idp/facebook/create-authz-url/[Create the Authorization URL]

Lastly, use the identity providers in your app:

[source,kotlin]
----
signIn.setOnClickListener {
    val payload = AuthenticationPayload.Builder()
        .setIdp("{IdP-id}") // From your "Okta" admin console
        .setIdpScope("clientScope1", "clientScope2", "clientScope3") // Optional, in case the IDP requires it
        .build()
    webAuth.signIn(this, payload)
}
----

Now, when a user clicks your **SIGN IN** button, they'll be greeted with the login page of the IDP of your choice, which will be used to authenticate users into your app.

== (Optional) Biometric Login

Additionally, biometrics can be used to access sessions  created by Okta OIDC.
The `BiometricPrompt` recently published by the Android team makes it a very feasible option, taking a lot of the complexity off your hands and offering a unified familiar & native experience for users on all variants of Android (Google devices, Samsung devices, ...).

NOTE: `BiometricPrompt` uses the available resources in each device to offer whichever options are possible. Those include Iris authentication, fingerprint authentication, PIN authentication, Pattern authentication, etc...

In essence, there are two components to be taken into account:

1. `BiometricPrompt` can be used to only allow biometrically authenticated users into your app, or into specific sections of your app
2. You can (and should) instruct Okta OIDC SDK to store all data in a biometrically protected encryption system

I created an easy-to-launch Kotlin wrapper of `BiometricPrompt` for you:

[source,kotlin]
----
import androidx.biometric.BiometricConstants.ERROR_NEGATIVE_BUTTON
import androidx.biometric.BiometricPrompt
import androidx.biometric.BiometricPrompt.PromptInfo
import androidx.fragment.app.FragmentActivity
import java.util.concurrent.Executors

class Biometric(
    fragmentActivity: FragmentActivity,
    onSuccessListener: () -> Unit,
    onCancelListener: () -> Unit,
    onErrorListener: (Int, String) -> Unit) {

    private val mCallback: BiometricPrompt.AuthenticationCallback =
        object : BiometricPrompt.AuthenticationCallback() {
            override fun onAuthenticationError(errorCode: Int, errString: CharSequence) {
                if (errorCode == ERROR_NEGATIVE_BUTTON) {
                    onCancelListener()
                } else {
                    onErrorListener(errorCode, errString.toString())
                }
                prompt.cancelAuthentication()
            }

            override fun onAuthenticationSucceeded(result: BiometricPrompt.AuthenticationResult) {
                onSuccessListener()
            }
         }

    private val prompt: BiometricPrompt
    private val promptInfo: PromptInfo

    init {
        prompt = BiometricPrompt(fragmentActivity, Executors.newSingleThreadExecutor(), mCallback)
        promptInfo = PromptInfo.Builder()
            .setTitle("Biometric authentication succeeded")
            .setDeviceCredentialAllowed(true)
            .setConfirmationRequired(true)
            .build()
    }

    fun show() {
        prompt.authenticate(promptInfo)
    }
}
----

Simply trigger this so that when a user who is not biometrically authenticated tries to launch `MainActivity`, they are only allowed through if they biometrically authenticate in their device.
Also, remember to use `GuardedEncryptionManager` to store Okta OIDC data:

[source,kotlin]
----
import com.okta.oidc.storage.security.DefaultEncryptionManager
import com.okta.oidc.storage.security.EncryptionManager
import com.okta.oidc.storage.security.GuardedEncryptionManager

private var currentEncryptionManager: EncryptionManager? = null
private var keyguardEncryptionManager: GuardedEncryptionManager? = null

override fun onResume() {
    super.onResume()

    // Check whether the user has already authenticated using the device's authentication method. If it hasn't, ask them to do it
    if (currentEncryptionManager?.isUserAuthenticatedOnDevice?.not() == true) {
        showKeyguard()
    }
}

private fun showKeyguard() {
    Biometric(
        fragmentActivity = this,
        onSuccessListener = {
            Log.d("MainActivity", "Biometric authentication succeeded")
            Toast.makeText(this, "Biometric authentication succeeded", Toast.LENGTH_SHORT).show()
        },
        onCancelListener = {
            runOnUiThread {
                Log.d("MainActivity", "Biometric authentication cancelled")
                Toast.makeText(this, "Biometric authentication cancelled", Toast.LENGTH_SHORT).show()
                finish()
            }
        },
        onErrorListener = { code, message ->
            runOnUiThread {
                Log.d("MainActivity", "Biometric authentication failed")
                Toast.makeText(this, "Biometric authentication failed", Toast.LENGTH_SHORT).show()
                finish()
            }
        }).show()
}

private fun setupWebAuth() {
    keyguardEncryptionManager = GuardedEncryptionManager(this, Int.MAX_VALUE)

    webAuth = WebAuthBuilder()
        .withConfig(oidcConfig)
        .withContext(applicationContext)
        .withCallbackExecutor(null)
        .withEncryptionManager(keyguardEncryptionManager)
        .create()
    sessionClient = webAuth.sessionClient
}
----

Now, whenever a user opens a new instance of your app, they will be able to access it using their biometric information. In the below example, a Google Pixel phone, the authentication is a fingerprint:

image::{% asset_path 'blog/android-authentication/android-fingerprint-prompt.png' %}[alt=Android fingerprint prompt,width=400,align=center]

== Learn More About Android Auth and OIDC

It's now easier than ever to implement OAuth 2.0 and OpenID authorization thanks to Okta OIDC SDK. A high effort, high maintenance chore just became a very straightforward task.

By taking advantage of `BiometricPrompt` and Kotlin, we can make our apps even safer, while still creating a seamless user experience that  feels native to each manufacturer's UI style.

Although the example we've created here does enough to satisfy the needs of the majority of apps, Okta OIDC SDK doesn't stop there. The https://github.com/okta/okta-oidc-android[Okta OIDC Android repository] contains a variety of ideas and suggestions to improve user experience like:

- Using your own OkHttp client
- Using a custom UI to log in
- Having fine-grained control over session tokens' expiration, refresh, etc...
- Settings to handle preference of browser client for the authentication process (Chrome, Samsung browser, Firefox, etc...)

This post has given you the foundations to set up a successful OIDC client. If you want to deepen your knowledge around modern authentication systems, check these additional resources on Android, OAuth 2.0 and OpenID Connect:

- link:/blog/2019/10/21/illustrated-guide-to-oauth-and-oidc[An Illustrated Guide to OAuth and OpenID Connect]
- https://developer.okta.com/docs/concepts/auth-overview/[OAuth 2.0 Overview in Okta documentation]
- link:/blog/2019/01/23/nobody-cares-about-oauth-or-openid-connect[Nobody Cares About OAuth or OpenID Connect]
- link:/blog/2019/11/14/react-native-login[Create a React Native App with Login in 10 Minutes]
- link:/blog/2018/12/13/oauth-2-for-native-and-mobile-apps[OAuth 2.0 for Native and Mobile Apps]

If you enjoyed this blog post and want to see more like it, follow https://twitter.com/oktadev[@oktadev on Twitter], subscribe to https://youtube.com/c/oktadev[our YouTube channel], or follow us https://www.linkedin.com/company/oktadev/[on LinkedIn]. As always, please leave your questions and comments below—we love to hear from you!<|MERGE_RESOLUTION|>--- conflicted
+++ resolved
@@ -179,13 +179,8 @@
 <4> Add the dependencies required for the Okta OIDC library.
 ====
 
-<<<<<<< HEAD
 == Configure Okta OIDC in Your Android App
-In your `MainActivity` class, add a couple of class properties anda couple of new methods,calling them from `onCreate`:
-=======
-== Configure Okta OIDC in your app
 In your `MainActivity` class, add a couple of class properties and a couple of new methods, calling them from `onCreate()`:
->>>>>>> ec77879f
 
 ====
 [source,kotlin]
